--- conflicted
+++ resolved
@@ -10,15 +10,10 @@
         val line: Int,
 
         /** The column number, starting with 1 */
-<<<<<<< HEAD
         val column: Int,
 
         /** The index in the source input of characters */
         val sourceIndex: Int
-)
-=======
-        val column: Int
 ) {
         override fun toString() = "$unit:$line, column $column"
-}
->>>>>>> 7ab6c0c8
+}