--- conflicted
+++ resolved
@@ -50,7 +50,6 @@
         return variableMap[variable] != null
     }
 
-<<<<<<< HEAD
     /**
      * Copies all instantiations from the given variable bucket to this one
      * @throws VariableDiscrepancyException if the same variable is instantiated to different values in `this` and
@@ -62,25 +61,6 @@
                 val thisValue = variableMap[variable]
                 if (thisValue != null && thisValue != value) {
                     throw VariableDiscrepancyException("Cannot combine: variable $variable is instantiated to unequal values: ${value} and ${thisValue}")
-=======
-    fun combinedWith(other: VariableBucket): VariableBucket {
-        val copy = copy()
-        for ((variableName, othersValue) in other.variableMap) {
-            if (variableName !in copy.variableMap) {
-                copy.variableMap[variableName] = othersValue
-            }
-            else {
-                val thisValue = copy.variableMap[variableName]
-                if (thisValue != null && othersValue != null) {
-                    if (thisValue != othersValue) {
-                        // same variable instantiated to different value
-                        throw VariableDiscrepancyException("Cannot combine: variable $variableName is instantiated to unequal values: ${thisValue} and ${othersValue}")
-                    }
-                }
-                else if (othersValue != null) {
-                    // this does not have an instantiation, but others does => fine
-                    copy.variableMap[variableName] = othersValue
->>>>>>> b4f17134
                 }
             }
         }
